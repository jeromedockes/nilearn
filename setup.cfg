--- conflicted
+++ resolved
@@ -12,10 +12,6 @@
 # E402: module level import not at top of file
 ignore=E402
 
-<<<<<<< HEAD
-[coverage:run]
-omit=nilearn/externals/*
-=======
 [tool:pytest]
 doctest_optionflags = NORMALIZE_WHITESPACE ELLIPSIS
 junit_family = xunit2
@@ -23,5 +19,4 @@
 	--doctest-modules
 	-s
 	-vv
-	--durations=0
->>>>>>> 49484213
+	--durations=0