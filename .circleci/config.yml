--- conflicted
+++ resolved
@@ -54,12 +54,13 @@
       - run:
           name: Download Brainomics data necessary for examples from alternate location if primary server.
           command: |
+              mkdir -p $HOME/nilearn_data
               wget https://osf.io/nsm8j/download -O $HOME/nilearn_data/brainomics_data.tar.gz
+              cd $HOME/nilearn_data
               tar xvzf $HOME/nilearn_data/brainomics_data.tar.gz
       - run:
           name: Download & install conda if absent
           command: |
-            set +e
             if
               ls $HOME/miniconda3/bin | grep conda -q
             then
@@ -148,16 +149,9 @@
       - run:
           name: Download Brainomics data necessary for examples from alternate location if primary server.
           command: |
-<<<<<<< HEAD
-=======
-            set +e
-            if
-              ls $HOME | grep nilearn_data
-            then
-              echo "Already Present"
-            else
->>>>>>> 1fb0ca49
+              mkdir -p $HOME/nilearn_data
               wget https://osf.io/nsm8j/download -O $HOME/nilearn_data/brainomics_data.tar.gz
+              cd $HOME/nilearn_data
               tar xvzf $HOME/nilearn_data/brainomics_data.tar.gz
       - run:
           name: Download & install conda if absent
