--- conflicted
+++ resolved
@@ -117,11 +117,7 @@
     -----
     In Nisl, special care has been taken to make image manipulation easy. This
     method is a kind of pre-requisite for any data processing method in Nisl as
-<<<<<<< HEAD
     it checks if data has a correct format and loads it if necessary.
-=======
-    it checks if data has the right format and loads it if necessary.
->>>>>>> 24afafb5
 
     Its application is idempotent.
     """
