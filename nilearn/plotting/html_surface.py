--- conflicted
+++ resolved
@@ -127,13 +127,8 @@
 
 def view_img_on_surf(stat_map_img, surf_mesh='fsaverage5',
                      threshold=None, cmap=cm.cold_hot,
-<<<<<<< HEAD
-                     black_bg=False, vmax=None, colorbar=True,
-                     cbar_height=.5, cbar_fontsize=25):
-=======
-                     black_bg=False, vmax=None, vmin=None,
-                     symmetric_cmap=True):
->>>>>>> ba54e3ed
+                     black_bg=False, vmax=None, vmin=None, symmetric_cmap=True,
+                     colorbar=True, cbar_height=.5, cbar_fontsize=25):
     """
     Insert a surface plot of a statistical map into an HTML page.
 
@@ -169,16 +164,6 @@
         upper bound for the colorbar. if None, use the absolute max of the
         brain map.
 
-<<<<<<< HEAD
-    colorbar : bool, optional (default=True)
-        add a colorbar
-
-    cbar_height : float, optional (default=.5)
-        height of the colorbar, relative to the figure height
-
-    cbar_fontsize : int, optional (default=25)
-        fontsize of the colorbar tick labels
-=======
     vmin : float, or None (default=None)
         min value for mapping colors.
         If `symmetric_cmap` is `True`, `vmin` is always equal to `-vmax` and
@@ -189,7 +174,15 @@
     symmetric_cmap : bool, optional (default=True)
         Make colormap symmetric (ranging from -vmax to vmax).
         You can set it to False if you are plotting only positive values.
->>>>>>> ba54e3ed
+
+    colorbar : bool, optional (default=True)
+        add a colorbar
+
+    cbar_height : float, optional (default=.5)
+        height of the colorbar, relative to the figure height
+
+    cbar_fontsize : int, optional (default=25)
+        fontsize of the colorbar tick labels
 
     Returns
     -------
@@ -209,27 +202,18 @@
     stat_map_img = check_niimg_3d(stat_map_img)
     info = full_brain_info(
         volume_img=stat_map_img, mesh=surf_mesh, threshold=threshold,
-<<<<<<< HEAD
-        cmap=cmap, black_bg=black_bg, vmax=vmax)
+        cmap=cmap, black_bg=black_bg, vmax=vmax, vmin=vmin,
+        symmetric_cmap=symmetric_cmap)
     info['colorbar'] = colorbar
     info['cbar_height'] = cbar_height
     info['cbar_fontsize'] = cbar_fontsize
-=======
-        cmap=cmap, black_bg=black_bg, vmax=vmax, vmin=vmin,
-        symmetric_cmap=symmetric_cmap)
->>>>>>> ba54e3ed
     return _fill_html_template(info, embed_js=True)
 
 
 def view_surf(surf_mesh, surf_map=None, bg_map=None, threshold=None,
-<<<<<<< HEAD
-              cmap=cm.cold_hot, black_bg=False, vmax=None,
+              cmap=cm.cold_hot, black_bg=False, vmax=None, vmin=None,
               symmetric_cmap=True, colorbar=True, cbar_height=.5,
               cbar_fontsize=25):
-=======
-              cmap=cm.cold_hot, black_bg=False, vmax=None, vmin=None,
-              symmetric_cmap=True):
->>>>>>> ba54e3ed
     """
     Insert a surface plot of a surface map into an HTML page.
 
@@ -278,23 +262,21 @@
         upper bound for the colorbar. if None, use the absolute max of the
         brain map.
 
-<<<<<<< HEAD
-    colorbar : bool, optional (default=True)
-        add a colorbar
-
-    cbar_height : float, optional (default=.5)
-        height of the colorbar, relative to the figure height
-
-    cbar_fontsize : int, optional (default=25)
-        fontsize of the colorbar tick labels
-=======
     vmin : float, or None (default=None)
         min value for mapping colors.
         If `symmetric_cmap` is `True`, `vmin` is always equal to `-vmax` and
         cannot be chosen.
         If `symmetric_cmap` is `False`, `vmin` defaults to the min of the
         image, or 0 when a threshold is used.
->>>>>>> ba54e3ed
+
+    colorbar : bool, optional (default=True)
+        add a colorbar
+
+    cbar_height : float, optional (default=.5)
+        height of the colorbar, relative to the figure height
+
+    cbar_fontsize : int, optional (default=25)
+        fontsize of the colorbar tick labels
 
     Returns
     -------
@@ -321,12 +303,8 @@
     info = one_mesh_info(
         surf_map=surf_map, surf_mesh=surf_mesh, threshold=threshold,
         cmap=cmap, black_bg=black_bg, bg_map=bg_map,
-<<<<<<< HEAD
-        symmetric_cmap=symmetric_cmap, vmax=vmax)
+        symmetric_cmap=symmetric_cmap, vmax=vmax, vmin=vmin)
     info['colorbar'] = colorbar
     info['cbar_height'] = cbar_height
     info['cbar_fontsize'] = cbar_fontsize
-=======
-        symmetric_cmap=symmetric_cmap, vmax=vmax, vmin=vmin)
->>>>>>> ba54e3ed
     return _fill_html_template(info, embed_js=True)