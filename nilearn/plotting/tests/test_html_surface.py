--- conflicted
+++ resolved
@@ -149,11 +149,6 @@
     html = html_surface.view_img_on_surf(
         img, threshold=.4, cmap='hot', black_bg=True)
     check_html(html)
-<<<<<<< HEAD
-    html = html_surface.view_img_on_surf(img, surf_mesh='fsaverage5')
-    check_html(html)
-=======
->>>>>>> c07cd45d
     with pytest.raises(DimensionError):
         html_surface.view_img_on_surf([img, img])
     img_4d = image.new_img_like(img, get_data(img)[:, :, :, np.newaxis])
