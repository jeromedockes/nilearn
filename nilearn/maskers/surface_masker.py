"""Masker for surface objects."""

from __future__ import annotations

import warnings

import numpy as np
from joblib import Memory
from sklearn.base import BaseEstimator, TransformerMixin

from nilearn import signal
from nilearn._utils import _constrained_layout_kwargs, fill_doc
from nilearn._utils.cache_mixin import CacheMixin, cache
from nilearn._utils.class_inspect import get_params
from nilearn._utils.helpers import is_matplotlib_installed
from nilearn.maskers._utils import (
    check_same_n_vertices,
    compute_mean_surface_image,
    concatenate_surface_images,
    get_min_max_surface_image,
)
from nilearn.surface import SurfaceImage


@fill_doc
class SurfaceMasker(TransformerMixin, CacheMixin, BaseEstimator):
    """Extract data from a :obj:`~nilearn.surface.SurfaceImage`.

    .. versionadded:: 0.11.0

    Parameters
    ----------
    mask_img : :obj:`~nilearn.surface.SurfaceImage` or None, default=None

    %(smoothing_fwhm)s
        This parameter is not implemented yet.

    %(standardize_maskers)s

    %(standardize_confounds)s

    %(detrend)s

    high_variance_confounds : :obj:`bool`, default=False
        If True, high variance confounds are computed on provided image with
        :func:`nilearn.image.high_variance_confounds` and default parameters
        and regressed out.

    %(low_pass)s

    %(high_pass)s

    %(t_r)s

    %(memory)s

    %(memory_level1)s

    %(verbose0)s

    reports : :obj:`bool`, default=True
        If set to True, data is saved in order to produce a report.

    %(cmap)s
        default="inferno"
        Only relevant for the report figures.

    clean_args : :obj:`dict` or None, default=None
        Keyword arguments to be passed
        to :func:`nilearn.signal.clean`
        called within the masker.

    Attributes
    ----------
    output_dimension_ : :obj:`int` or None
        number of vertices included in mask

    mask_img_ : :obj:`~nilearn.surface.SurfaceImage` or None

    Examples
    --------
    >>> import numpy as np
    >>> from nilearn.surface import SurfaceImage
    >>> from nilearn.maskers import SurfaceMasker
    >>> from nilearn.experimental.surface._datasets import toy_mesh
    >>> mesh = toy_mesh()
    <PolyMesh with 6 vertices>
    >>> data = {"left": np.ones((3, 2)), "right": np.ones((3, 2)) * 2}
    >>> img = SurfaceImage(mesh=mesh, data=data)
    >>> img
    <SurfaceImage (6, 2)>
    >>> masker = SurfaceMasker().fit(img)
    >>> masker._slices
    {'left': (0, np.int64(3)), 'right': (np.int64(3), np.int64(6))}
    >>> masked_data = masker.transform(img)
    array([[1., 1., 1., 2., 2., 2.],
           [1., 1., 1., 2., 2., 2.]])
    >>> unmasked = masker.inverse_transform(masked_data)
    <SurfaceImage (6, 2)>
    >>> unmasked.data
    <PolyData (6, 2)>
    >>> unmasked.data.parts["left"]
    array([[1., 1.],
           [1., 1.],
           [1., 1.]])
    >>> unmasked.data.parts["right"]
    array([[2., 2.],
           [2., 2.],
           [2., 2.]])

    """

    def __init__(
        self,
        mask_img=None,
        smoothing_fwhm=None,
        standardize=False,
        standardize_confounds=True,
        detrend=False,
        high_variance_confounds=False,
        low_pass=None,
        high_pass=None,
        t_r=None,
        memory=None,
        memory_level=1,
        verbose=0,
        reports=True,
        cmap="inferno",
        clean_args=None,
    ):
        self.mask_img = mask_img
        self.smoothing_fwhm = smoothing_fwhm
        self.standardize = standardize
        self.standardize_confounds = standardize_confounds
        self.high_variance_confounds = high_variance_confounds
        self.detrend = detrend
        self.low_pass = low_pass
        self.high_pass = high_pass
        self.t_r = t_r
        self.memory = memory
        self.memory_level = memory_level
        self.verbose = verbose
        self.reports = reports
        self.cmap = cmap
        self.clean_args = clean_args
        self._shelving = False
        # content to inject in the HTML template
        self._report_content = {
            "description": (
                "This report shows the input surface image overlaid "
                "with the outlines of the mask. "
                "We recommend to inspect the report for the overlap "
                "between the mask and its input image. "
            ),
            "n_vertices": {},
            # unused but required in HTML template
            "number_of_regions": None,
            "summary": None,
        }
        # data necessary to construct figure for the report
        self._reporting_data = None

    def __sklearn_is_fitted__(self):
        return (
            hasattr(self, "mask_img_")
            and hasattr(self, "output_dimension_")
            and self.mask_img_ is not None
            and self.output_dimension_ is not None
        )

    def _check_fitted(self):
        if not self.__sklearn_is_fitted__():
            raise ValueError(
                "This masker has not been fitted.\n"
                "Call fit before calling transform."
            )

    def _fit_mask_img(self, img):
        """Get mask passed during init or compute one from input image.

        Parameters
        ----------
        img : SurfaceImage object or :obj:`list` of SurfaceImage or None
        """
        if self.mask_img is not None:
            if img is not None:
                check_same_n_vertices(self.mask_img.mesh, img.mesh)
            self.mask_img_ = self.mask_img
            return

        if img is None:
            raise ValueError(
                "Please provide either a mask_img "
                "when initializing the masker "
                "or an img when calling fit()."
            )

        if not isinstance(img, list):
            img = [img]
        img = concatenate_surface_images(img)

        # TODO: don't store a full array of 1 to mean "no masking"; use some
        # sentinel value
        mask_data = {
            part: np.ones((1, v.n_vertices), dtype=bool)
            for (part, v) in img.mesh.parts.items()
        }
        self.mask_img_ = SurfaceImage(mesh=img.mesh, data=mask_data)

    def fit(self, img=None, y=None):
        """Prepare signal extraction from regions.

        Parameters
        ----------
        img : :obj:`~nilearn.surface.SurfaceImage` or \
              :obj:`list` of :obj:`~nilearn.surface.SurfaceImage` or \
              :obj:`tuple` of :obj:`~nilearn.surface.SurfaceImage` or None, \
              default = None
            Mesh and data for both hemispheres.

        y : None
            This parameter is unused.
            It is solely included for scikit-learn compatibility.

        Returns
        -------
        SurfaceMasker object
        """
        del y
        self._fit_mask_img(img)
        assert self.mask_img_ is not None

        start, stop = 0, 0
        self._slices = {}
        for part_name, mask in self.mask_img_.data.parts.items():
            stop = start + mask.sum()
            self._slices[part_name] = start, stop
            start = stop
        self.output_dimension_ = stop

        if self.reports:
            for part in self.mask_img_.data.parts:
                self._report_content["n_vertices"][part] = (
                    self.mask_img_.mesh.parts[part].n_vertices
                )
            self._reporting_data = {
                "mask": self.mask_img_,
                "images": img,
            }

        return self

    def transform(
        self,
        img,
        confounds=None,
        sample_mask=None,
    ):
        """Extract signals from fitted surface object.

        Parameters
        ----------
        img : :obj:`~nilearn.surface.SurfaceImage` or \
              :obj:`list` of :obj:`~nilearn.surface.SurfaceImage` or \
              :obj:`tuple` of :obj:`~nilearn.surface.SurfaceImage`
            Mesh and data for both hemispheres.

        confounds : :class:`numpy.ndarray`, :obj:`str`,\
                    :class:`pathlib.Path`, \
                    :class:`pandas.DataFrame` \
                    or :obj:`list` of confounds timeseries, default=None
            Confounds to pass to :func:`nilearn.signal.clean`.

        sample_mask : None, Any type compatible with numpy-array indexing, \
                  or :obj:`list` of \
                  shape: (number of scans - number of volumes removed, ) \
                  for explicit index, or (number of scans, ) for binary mask, \
                  default=None
            sample_mask to pass to :func:`nilearn.signal.clean`.

        Returns
        -------
        2D :class:`numpy.ndarray`
            Signal for each element.
            shape: (n samples, total number of vertices)
        """
        if self.smoothing_fwhm is not None:
            warnings.warn(
                "Parameter smoothing_fwhm "
                "is not yet supported for surface data",
                UserWarning,
                stacklevel=2,
            )
            self.smoothing_fwhm = None

        parameters = get_params(
            self.__class__,
            self,
            ignore=[
                "mask_img",
            ],
        )
        if self.clean_args is None:
            self.clean_args = {}
        parameters["clean_args"] = self.clean_args

        self._check_fitted()

        if not isinstance(img, list):
            img = [img]
        img = concatenate_surface_images(img)

        check_same_n_vertices(self.mask_img_.mesh, img.mesh)

        if self.reports:
            self._reporting_data["images"] = img

<<<<<<< HEAD
        output = np.empty((img.shape[1], self.output_dimension_))
        for part_name, (start, stop) in self._slices.items():
            mask = self.mask_img_.data.parts[part_name]
            output[start:stop, ...] = img.data.parts[part_name][mask]
=======
        output = np.empty((img.shape[0], self.output_dimension_))
        for part_name, (start, stop) in self.slices.items():
            mask = self.mask_img_.data.parts[part_name]
            output[..., start:stop] = img.data.parts[part_name][..., mask[0]]
>>>>>>> d0231a44

        if self.memory is None:
            self.memory = Memory(location=None)

        # signal cleaning here
        output = cache(
            signal.clean,
            memory=self.memory,
            func_memory_level=2,
            memory_level=self.memory_level,
            shelve=self._shelving,
        )(
            output,
            detrend=parameters["detrend"],
            standardize=parameters["standardize"],
            standardize_confounds=parameters["standardize_confounds"],
            t_r=parameters["t_r"],
            low_pass=parameters["low_pass"],
            high_pass=parameters["high_pass"],
            confounds=confounds,
            sample_mask=sample_mask,
            **parameters["clean_args"],
        )

        return output

    def fit_transform(
        self,
        img,
        y=None,
        confounds=None,
        sample_mask=None,
    ):
        """Prepare and perform signal extraction from regions.

        Parameters
        ----------
        img : :obj:`~nilearn.surface.SurfaceImage` or \
              :obj:`list` of :obj:`~nilearn.surface.SurfaceImage` or \
              :obj:`tuple` of :obj:`~nilearn.surface.SurfaceImage`
            Mesh and data for both hemispheres.

        y : None
            This parameter is unused. It is solely included for scikit-learn
            compatibility.

        confounds : :class:`numpy.ndarray`, :obj:`str`,\
                    :class:`pathlib.Path`, \
                    :class:`pandas.DataFrame` \
                    or :obj:`list` of confounds timeseries, default=None
            Confounds to pass to :func:`nilearn.signal.clean`.

        sample_mask : None, or any type compatible with numpy-array indexing, \
                  or :obj:`list` of \
                  shape: (number of scans - number of volumes removed) \
                  default=None
            sample_mask to pass to :func:`nilearn.signal.clean`.

        Returns
        -------
        :class:`numpy.ndarray`
            Signal for each element.
            shape: (img data shape, total number of vertices)
        """
        del y
        return self.fit(img).transform(img, confounds, sample_mask)

    def inverse_transform(self, masked_img):
        """Transform extracted signal back to surface object.

        Parameters
        ----------
        masked_img : :class:`numpy.ndarray`
            Extracted signal.

        Returns
        -------
        :obj:`~nilearn.surface.SurfaceImage`
            Mesh and data for both hemispheres.
        """
        self._check_fitted()

        if masked_img.ndim == 1:
            masked_img = np.array([masked_img])

        if masked_img.shape[1] != self.output_dimension_:
            raise ValueError(
                "Input to 'inverse_transform' has wrong shape.\n"
                f"Last dimension should be {self.output_dimension_}.\n"
                f"Got {masked_img.shape[1]}."
            )

        data = {}
        for part_name, mask in self.mask_img_.data.parts.items():
            data[part_name] = np.zeros(
<<<<<<< HEAD
                mask.shape,
                dtype=masked_img.dtype,
            )
            start, stop = self._slices[part_name]
            data[part_name][mask] = np.moveaxis(
                masked_img[..., start:stop], -1, 0
            )
=======
                (masked_img.shape[0], mask.shape[1]),
                dtype=masked_img.dtype,
            )
            start, stop = self.slices[part_name]
            data[part_name][..., mask[0]] = masked_img[..., start:stop]
>>>>>>> d0231a44

        return SurfaceImage(mesh=self.mask_img_.mesh, data=data)

    def generate_report(self):
        """Generate a report for the SurfaceMasker.

        Returns
        -------
        list(None) or HTMLReport
        """
        if not is_matplotlib_installed():
            with warnings.catch_warnings():
                mpl_unavail_msg = (
                    "Matplotlib is not imported! "
                    "No reports will be generated."
                )
                warnings.filterwarnings("always", message=mpl_unavail_msg)
                warnings.warn(category=ImportWarning, message=mpl_unavail_msg)
                return [None]

        from nilearn.reporting.html_report import generate_report

        return generate_report(self)

    def _reporting(self):
        """Load displays needed for report.

        Returns
        -------
        displays : :obj:`list` of None or bytes
            A list of all displays figures encoded as bytes to be rendered.
            Or a list with a single None element.
        """
        # avoid circular import
        import matplotlib.pyplot as plt

        from nilearn.reporting.utils import figure_to_png_base64

        # Handle the edge case where this function is
        # called with a masker having report capabilities disabled
        if self._reporting_data is None:
            return [None]

        fig = self._create_figure_for_report()

        if not fig:
            return [None]

        plt.close()

        init_display = figure_to_png_base64(fig)

        return [init_display]

    def _create_figure_for_report(self):
        """Generate figure to include in the report.

        Returns
        -------
        None, :class:`~matplotlib.figure.Figure` or\
              :class:`~nilearn.plotting.displays.PlotlySurfaceFigure`
            Returns ``None`` in case the masker was not fitted.
        """
        # avoid circular import
        import matplotlib.pyplot as plt

        from nilearn.plotting import plot_surf, plot_surf_contours

        if not self._reporting_data["images"] and not getattr(
            self, "mask_img_", None
        ):
            return None

        background_data = self.mask_img_
        vmin = None
        vmax = None
        if self._reporting_data["images"]:
            background_data = self._reporting_data["images"]
            background_data = compute_mean_surface_image(background_data)
            vmin, vmax = get_min_max_surface_image(background_data)

        views = ["lateral", "medial"]
        hemispheres = ["left", "right"]

        fig, axes = plt.subplots(
            len(views),
            len(hemispheres),
            subplot_kw={"projection": "3d"},
            figsize=(20, 20),
            **_constrained_layout_kwargs(),
        )
        axes = np.atleast_2d(axes)

        for ax_row, view in zip(axes, views):
            for ax, hemi in zip(ax_row, hemispheres):
                plot_surf(
                    surf_map=background_data,
                    hemi=hemi,
                    view=view,
                    figure=fig,
                    axes=ax,
                    cmap=self.cmap,
                    vmin=vmin,
                    vmax=vmax,
                )

                colors = None
                n_regions = len(np.unique(self.mask_img_.data.parts[hemi]))
                if n_regions == 1:
                    colors = "b"
                elif n_regions == 2:
                    colors = ["w", "b"]

                plot_surf_contours(
                    roi_map=self.mask_img_,
                    hemi=hemi,
                    view=view,
                    figure=fig,
                    axes=ax,
                    colors=colors,
                )

        return fig<|MERGE_RESOLUTION|>--- conflicted
+++ resolved
@@ -315,17 +315,10 @@
         if self.reports:
             self._reporting_data["images"] = img
 
-<<<<<<< HEAD
         output = np.empty((img.shape[1], self.output_dimension_))
         for part_name, (start, stop) in self._slices.items():
             mask = self.mask_img_.data.parts[part_name]
-            output[start:stop, ...] = img.data.parts[part_name][mask]
-=======
-        output = np.empty((img.shape[0], self.output_dimension_))
-        for part_name, (start, stop) in self.slices.items():
-            mask = self.mask_img_.data.parts[part_name]
-            output[..., start:stop] = img.data.parts[part_name][..., mask[0]]
->>>>>>> d0231a44
+            output[start:stop, ...] = img.data.parts[part_name][mask[0]]
 
         if self.memory is None:
             self.memory = Memory(location=None)
@@ -421,21 +414,13 @@
         data = {}
         for part_name, mask in self.mask_img_.data.parts.items():
             data[part_name] = np.zeros(
-<<<<<<< HEAD
                 mask.shape,
                 dtype=masked_img.dtype,
             )
-            start, stop = self._slices[part_name]
-            data[part_name][mask] = np.moveaxis(
+            start, stop = self.slices[part_name]
+            data[part_name][mask[0]] = np.moveaxis(
                 masked_img[..., start:stop], -1, 0
             )
-=======
-                (masked_img.shape[0], mask.shape[1]),
-                dtype=masked_img.dtype,
-            )
-            start, stop = self.slices[part_name]
-            data[part_name][..., mask[0]] = masked_img[..., start:stop]
->>>>>>> d0231a44
 
         return SurfaceImage(mesh=self.mask_img_.mesh, data=data)
 
