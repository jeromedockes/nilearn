--- conflicted
+++ resolved
@@ -107,9 +107,12 @@
         try:
             with open(events_file_, 'r') as events_file_obj:
                 events_file_sample = events_file_obj.readline()
-<<<<<<< HEAD
-        except (TypeError, UnicodeDecodeError, IOError):
-=======
+            '''
+            The following errors are not being handled here,
+            as they are handled elsewhere in the calling code.
+            Handling them here will beak the calling code,
+            and refactoring that is not straighforward.
+            '''
         except TypeError as type_err:  # events is Pandas dataframe.
             pass
         except UnicodeDecodeError as unicode_err:  # py3:if binary file
@@ -117,18 +120,7 @@
                              'a valid unicode text file.'
                              )
         except IOError as io_err:  # if invalid filepath.
->>>>>>> cb5427a7
             pass
-            '''
-            TypeError: When events is Pandas dataframe.
-            UnicodeDecodeError:  Raised in Py3 if binary file is passed in.
-            IOError: When filepath is invalid or
-                        (in Windows) if file is being accessed elsewhere
-            These errors are not being handled here,
-                as they are handled elsewhere in the calling code.
-            Handling them here will beak the calling code,
-                and refactoring that is not straighforward.
-            '''
         else:
             try:
                 csv.Sniffer().sniff(sample=events_file_sample,
